/*
 * ORACLE PROPRIETARY/CONFIDENTIAL. Use is subject to license terms.
 */

/*
 * Written by Doug Lea with assistance from members of JCP JSR-166
 * Expert Group and released to the public domain, as explained at
 * http://creativecommons.org/publicdomain/zero/1.0/
 */

/**
 * 实用程序类通常在并发编程中很有用。
 * 该软件包包括一些小的标准化可扩展框架，以及一些提供有用功能并且很繁琐或难以实现的类。
 * 这是主要组件的简要说明。另请参见{@link java.util.concurrent.locks}和{@link java.util.concurrent.atomic}软件包。
 *
 * <h2>Executors</h2>
 *
 * <b>接口类.</b>
 *
 * {@link java.util.concurrent.executor.Executor}是一个简单的标准化接口，用于定义自定义的类线程子系统，包括线程池，异步I/O和轻量级任务框架。
 * 取决于正在使用的具体Executor类，任务可以在新创建的线程，现有任务执行线程或{@link java.util.concurrent.executor.Executor＃execute  execute}线程中执行，
 * 并且可以顺序执行或同时执行。
 *
 * {@link java.util.concurrent.executor.ExecutorService}提供了一个更完整的异步任务执行框架。
 *      ExecutorService管理任务的排队和调度，并允许受控关闭。
 *
 * {@link java.util.concurrent.executor.ScheduledExecutorService}子接口和关联的接口增加了对延迟和定期任务执行的支持。
 *      ExecutorServices提供了一些方法，这些方法可以安排异步执行任何表示为{@link java.util.concurrent.Callable}的函数，可以模拟结果{@link java.lang.Runnable}。
 *
 * {@link java.util.concurrent.future.Future}返回函数的结果，允许确定执行是否完成，并提供取消执行的方法。
 *
 * {@link java.util.concurrent.future.RunnableFuture}是一个{@code Future}，它具有一个{@code run}方法，该方法在执行时会设置其结果。
 *
 * <p>
 *
 * <b>实现类.</b>
 *
 * 类{@link java.util.concurrent.executor.ThreadPoolExecutor}和{@link java.util.concurrent.executor.ScheduledThreadPoolExecutor} 提供可调的，灵活的线程池。
 *
 * {@link java.util.concurrent.executor.Executors}类提供了*最常见的Executor类型和配置的工厂方法，以及一些使用它们的实用程序方法。
 *      其他基于{@code Executors}的实用程序包括具体类{@link java.util.concurrent.future.FutureTask} 提供了Future的通用可扩展实现，
 *      以及 {@link java.util.concurrent.executor.ExecutorCompletionService }，可以帮助协调异步任务组的处理。
 *
 * <p>类{@link java.util.concurrent.fork.ForkJoinPool}提供了一个执行器，主要用于处理{@link java.util.concurrent.fork.ForkJoinTask}及其子类的实例。
 *      这些类采用了窃取工作的调度程序，该任务的调度程序达到了吞吐量高的吞吐量，这些任务符合经常在计算密集型并行处理中保持的限制。
 *
 * <h2>Queues</h2>
 *
 * {@link java.util.concurrent.blocking.queue.ConcurrentLinkedQueue}类提供了高效的可伸缩线程安全的非阻塞FIFO队列。
 * {@link java.util.concurrent.blocking.deque.ConcurrentLinkedDeque}类是类似的，但还支持{@link java.util.Deque}接口。
 *
 * <p>{@code java.util.concurrent}中的五个实现支持扩展的{@link java.util.concurrent.blocking.queue.BlockingQueue} 接口，
 *      该接口定义了put和take的阻塞版本：
 *          {@link java.util.concurrent.blocking.queue.LinkedBlockingQueue},
 *          {@link java.util.concurrent.blocking.queue.ArrayBlockingQueue},
 *          {@link java.util.concurrent.blocking.queue.SynchronousQueue},
 *          {@link java.util.concurrent.blocking.queue.PriorityBlockingQueue}, and
 *          {@link java.util.concurrent.blocking.queue.DelayQueue}.
 * 不同的类涵盖了最常见的用法上下文*用于生产者-消费者，消息传递，并行任务和相关的并行设计。
 *
 * <p>扩展接口{@link java.util.concurrent.blocking.queue.TransferQueue}，和实现{@link java.util.concurrent.blocking.queue.LinkedTransferQueue}
 *      引入了同步{@code transfer}方法（以及相关的功能），其中生产者可以选择阻止其消费者。
 *
 * <p>{@link java.util.concurrent.blocking.deque.BlockingDeque}接口扩展了{@code BlockingQueue}以支持FIFO和LIFO（基于堆栈）操作。
 *      类{@link java.util.concurrent.blocking.deque.LinkedBlockingDeque} 提供了一个实现。
 *
 * <h2>Timing</h2>
 *
 * {@link java.util.concurrent.TimeUnit}类提供*多个粒度（包括纳秒），用于指定和控制基于超时的操作。
 * 包中的大多数类除不确定的等待时间外，还包含基于超时的操作。
 * 在所有使用超时的情况下，超时都指定方法表示超时之前应等待的最短时间。
 * 实施会“尽最大努力” 在超时发生后尽快检测到超时。
 * 但是，在检测到超时与该超时之后再次实际执行的线程之间可能会经过不确定的时间。
 * 所有接受timeout 参数的方法都将小于或等于零的值视为根本不等待。
 * 要“永远”等待，您可以使用{@code Long.MAX_VALUE}的值。
 *
<<<<<<< HEAD
 * <li>{@link java.util.concurrent.syncTool.Semaphore} is a classic concurrency tool.
 *
 * <li>{@link java.util.concurrent.syncTool.CountDownLatch} is a very simple yet
 * very common utility for blocking until a given number of signals,
 * events, or conditions hold.
 *
 * <li>A {@link java.util.concurrent.syncTool.CyclicBarrier} is a resettable
 * multiway synchronization point useful in some styles of parallel
 * programming.
 *
 * <li>A {@link java.util.concurrent.syncTool.Phaser} provides
 * a more flexible form of barrier that may be used to control phased
 * computation among multiple threads.
=======
 *
 * <h2>同步器</h2>
 *
 * 五类辅助通用的专用同步惯用语。
 *
 * <li>{@link java.util.concurrent.Semaphore}是经典的并发工具。
>>>>>>> bb9837d7
 *
 * <li>{@link java.util.concurrent.CountDownLatch}是一个非常简单但非常常见的实用程序，用于阻塞直到给定数量的信号，事件或条件成立。
 *
 * <li>{@link java.util.concurrent.CyclicBarrier}是可重置的多路同步点，在某些并行编程样式中很有用。
 *
 * <li>{@link java.util.concurrent.Phaser}提供了更灵活的屏障形式，可用于控制多个线程之间的分阶段计算。
 *
 * <li>{@link java.util.concurrent.Exchanger}允许两个线程在集合点交换对象，并且在几种管道设计中很有用。
 *
 * <h2>并发集合</h2>
 *
 * 除队列外，此包还提供了Collection实现，旨在用于多线程上下文：
 *      {@link java.util.concurrent.collection.ConcurrentHashMap},
 *      {@link java.util.concurrent.collection.ConcurrentSkipListMap},
 *      {@link java.util.concurrent.collection.ConcurrentSkipListSet},
 *      {@link java.util.concurrent.collection.CopyOnWriteArrayList}, and
 *      {@link java.util.concurrent.collection.CopyOnWriteArraySet}.
 * 当期望有多个线程访问给定集合时，{@code ConcurrentHashMap}通常比同步的{{code HashMap}更可取，
 * 而{@code ConcurrentSkipListMap}通常比同步的{@code TreeMap}更可取。
 * 当预期的读取和遍历次数大大超过对列表的更新次数时，{@code CopyOnWriteArrayList}比同步的{@code ArrayList}更可取。
 *
 * <p>与该包中的某些类一起使用的“并发”前缀是一个速记，表示与类似的“同步”类有所不同。
 * 例如，{@code java.util.Hashtable}和{@code Collections.synchronizedMap（new HashMap（））}已同步。
 * 但是{@link * java.util.concurrent.collection.ConcurrentHashMap}是“并发的”。
 * 并发集合是线程安全的，但不受单个排除锁的约束。
 * 在ConcurrentHashMap的特殊情况下，它安全地允许任意数量的*并发读取以及可调数量的并发写入。
 * 当您需要阻止通过单个锁对集合的所有访问时，“同步”类可能会很有用，以较差的可伸缩性为代价。
 * 在预期多个线程访问一个公共集合的其他情况下，通常最好使用“并发”版本。
 * 并且当不共享集合或仅当*持有其他锁时才可访问*时，不同步的集合是更可取的。
 *
 * <p id="Weakly">大多数并发的Collection实现（包括大多数队列）也与通常的{@code java.util} 约定不同，
 *      它们的{@linkplain java.util.Iterator Iterators} *和{@linkplain java.util.Spliterator Spliterators}提供了弱一致性，而不是快速失败遍历：
 * <ul>
 * <li>他们可能会与其他操作同时进行
 * <li>他们永远不会抛出{@link java.util.ConcurrentModificationException  ConcurrentModificationException}
 * <li>它们可以保证遍历原先存在的元素一次，并且可以（但不保证）反映出构建后的任何修改。
 * </ul>
 *
 * <h2 id="MemoryVisibility">内存一致性属性</h2>
 *
 * <a href="https://docs.oracle.com/javase/specs/jls/se7/html/jls-17.html#jls-17.4.5">
 * Java语言规范的第17章,定义了与内存操作（如共享变量的读和写）之间的happens-before关系。
 * 仅当写操作在读操作之前发生时，才保证一个线程写的结果对另一线程的读取是可见的。
 * {@code Synchronized}和{@code volatile}构造，以及{@code Thread.start（）}和{@code Thread.join（）}方法可以形成happens-before关系。
 * 特别是：
 *
 * <ul>
 *   <li>线程中的每个动作于在该线程中的每个动作在程序顺序中排在后面。
 *
 *   <li>监视器的解锁（{@代码同步块或方法退出）在同一监视器的每个后续锁定（{@代码同步}块或方法条目）之前。
 *   而且，由于happens-before关系是可传递的，因此在监控该线程的任何线程之后，在解锁happen-before 所有动作之前，线程的所有动作。
 *
 *   <li>对{@code volatile}字段的写操作在每个之后的同一字段中都要在发生之前进行。
 *   {@code volatile}字段的写入和读取具有与进入和退出监视器类似的内存一致性影响，但并不需要互斥锁定。
 *
 *   <li>在启动的线程中的任何操作发生之前的线程上调用{@code start}。
 *
 *   <li>线程发生在其他任何线程之前的所有操作从该线程上的{@code join}成功返回。
 *
 * </ul>
 *
 *
 * {@code java.util.concurrent}中所有类的方法及其子包将这些保证扩展到更高级别的同步。特别是：
 *
 *   <li>在将对象放入任何并发集合中的线程之前的线程中的操作，然后从另一个线程的集合中将该元素访问或从集合中删除该操作。
 *
 *   <li>在happen-before 开始执行之前，在向{@code Executor}提交{@code Runnable} 之前在线程中执行的操作。
 *          对于提交给{@code ExecutorService}的{@code Callables}同样。
 *
 *   <li>Actions taken by the asynchronous computation represented by a
 *   {@code Future} <i>happen-before</i> actions subsequent to the
 *   retrieval of the result via {@code Future.get()} in another thread.
 *
 *   <li>Actions prior to "releasing" synchronizer methods such as
 *   {@code Lock.unlock}, {@code Semaphore.release}, and
 *   {@code CountDownLatch.countDown} <i>happen-before</i> actions
 *   subsequent to a successful "acquiring" method such as
 *   {@code Lock.lock}, {@code Semaphore.acquire},
 *   {@code Condition.await}, and {@code CountDownLatch.await} on the
 *   same synchronizer object in another thread.
 *
 *   <li>For each pair of threads that successfully exchange objects via
 *   an {@code Exchanger}, actions prior to the {@code exchange()}
 *   in each thread <i>happen-before</i> those subsequent to the
 *   corresponding {@code exchange()} in another thread.
 *
 *   <li>Actions prior to calling {@code CyclicBarrier.await} and
 *   {@code Phaser.awaitAdvance} (as well as its variants)
 *   <i>happen-before</i> actions performed by the barrier action, and
 *   actions performed by the barrier action <i>happen-before</i> actions
 *   subsequent to a successful return from the corresponding {@code await}
 *   in other threads.
 *
 * </ul>
 *
 * @since 1.5
 */
package java.util.concurrent;<|MERGE_RESOLUTION|>--- conflicted
+++ resolved
@@ -74,28 +74,12 @@
  * 所有接受timeout 参数的方法都将小于或等于零的值视为根本不等待。
  * 要“永远”等待，您可以使用{@code Long.MAX_VALUE}的值。
  *
-<<<<<<< HEAD
- * <li>{@link java.util.concurrent.syncTool.Semaphore} is a classic concurrency tool.
- *
- * <li>{@link java.util.concurrent.syncTool.CountDownLatch} is a very simple yet
- * very common utility for blocking until a given number of signals,
- * events, or conditions hold.
- *
- * <li>A {@link java.util.concurrent.syncTool.CyclicBarrier} is a resettable
- * multiway synchronization point useful in some styles of parallel
- * programming.
- *
- * <li>A {@link java.util.concurrent.syncTool.Phaser} provides
- * a more flexible form of barrier that may be used to control phased
- * computation among multiple threads.
-=======
  *
  * <h2>同步器</h2>
  *
  * 五类辅助通用的专用同步惯用语。
  *
  * <li>{@link java.util.concurrent.Semaphore}是经典的并发工具。
->>>>>>> bb9837d7
  *
  * <li>{@link java.util.concurrent.CountDownLatch}是一个非常简单但非常常见的实用程序，用于阻塞直到给定数量的信号，事件或条件成立。
  *
